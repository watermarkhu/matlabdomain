--- conflicted
+++ resolved
@@ -1,207 +1,200 @@
-#! /usr/bin/env python
-from __future__ import print_function
-from sphinxcontrib import mat_documenters as doc
-import os
-import sys
-import pytest
-
-
-# NOTE: Sets doc.MatObject.basedir to this directory.
-#       Enables importing test_data folder
-DIRNAME = doc.MatObject.basedir = os.path.abspath(os.path.dirname(__file__))
-
-
-@pytest.fixture(scope="module")
-def mod():
-    return doc.MatObject.matlabify('test_data')
-
-
-def test_empty():
-    assert doc.MatObject.matlabify('') is None
-
-
-def test_unknown():
-    assert doc.MatObject.matlabify('not_test_data') is None
-
-
-def test_script(mod):
-    script = mod.getter('script')
-    assert isinstance(script, doc.MatScript)
-
-
-def test_module(mod):
-    assert mod.getter('__name__') == 'test_data'
-    assert mod.getter('__path__')[0] == os.path.join(DIRNAME, 'test_data')
-    assert mod.getter('__file__') == os.path.join(DIRNAME, 'test_data')
-    assert mod.getter('__package__') == 'test_data'
-    assert not mod.getter('__module__')
-    assert not mod.getter('__doc__')
-    all_items = set(mod.getter('__all__'))
-<<<<<<< HEAD
-    expected_items = {'+package', '@ClassFolder', 'ClassAbstract', 'ClassExample',
-                      'ClassInheritHandle', 'ClassWithEllipsisProperties',
-                      'ClassWithEndOfLineComment', 'f_example', 'f_with_nested_function',
-                      'submodule', 'script', 'Bool', 'ClassWithEvent'}
-=======
-    expected_items = set(('+package', '@ClassFolder', 'ClassAbstract', 'ClassExample',
-                          'ClassInheritHandle', 'ClassWithEllipsisProperties',
-                          'ClassWithEndOfLineComment', 'f_example', 'f_with_nested_function',
-                          'submodule', 'script', 'Bool', 'ClassWithEvent',
-                          'f_no_input_no_output_no_parentheses'))
->>>>>>> 98032199
-    assert all_items == expected_items
-    assert mod.getter('__name__') in sys.modules
-
-
-def test_parse_twice(mod):
-    mod2 = doc.MatObject.matlabify('test_data')
-    assert mod == mod2
-
-
-def test_classes(mod):
-    assert isinstance(mod, doc.MatModule)
-
-    # test superclass
-    cls = mod.getter('ClassInheritHandle')
-    assert isinstance(cls, doc.MatClass)
-    assert cls.getter('__name__') == 'ClassInheritHandle'
-    assert cls.getter('__module__') == 'test_data'
-    assert cls.bases == ['handle', 'my.super.Class']
-    assert cls.attrs == {}
-    assert cls.properties == {'x': {'attrs': {}, 'default': None, 'docstring': ' a property'}}
-    assert cls.getter('__doc__') == ' a handle class\n\n :param x: a variable\n'
-    x = cls.getter('x')
-
-
-def test_abstract_class(mod):
-    # test abstract class with attributes
-    abc = mod.getter('ClassAbstract')
-    assert isinstance(abc, doc.MatClass)
-    assert abc.getter('__name__') == 'ClassAbstract'
-    assert abc.getter('__module__') == 'test_data'
-    assert 'ClassInheritHandle' in abc.getter('__bases__')
-    assert 'ClassExample' in abc.getter('__bases__')
-    assert abc.bases == ['ClassInheritHandle', 'ClassExample']
-    assert abc.attrs == {'Abstract': True, 'Sealed': True}
-    assert abc.properties == {'y': {'default': None,
-                                    'docstring': ' y variable',
-                                    'attrs': {'GetAccess': 'private', 'SetAccess': 'private'}
-                                    },
-                              'version': {'default': "'0.1.1-beta'",
-                                          'docstring': ' version',
-                                          'attrs': {'Constant': True}
-                                          }
-                             }
-    assert abc.getter('__doc__') == ' an abstract class\n\n :param y: a variable\n :type y: double\n'
-    assert abc.getter('__doc__') == abc.docstring
-
-    abc_y = abc.getter('y')
-    assert isinstance(abc_y, doc.MatProperty)
-    assert abc_y.default == None
-    assert abc_y.docstring == ' y variable'
-    assert abc_y.attrs == {'SetAccess': 'private', 'GetAccess': 'private'}
-
-    abc_version = abc.getter('version')
-    assert isinstance(abc_version, doc.MatProperty)
-    assert abc_version.default == "'0.1.1-beta'"
-    assert abc_version.docstring == ' version'
-    assert abc_version.attrs == {'Constant': True}
-
-
-def test_class_method(mod):
-    cls_meth = mod.getter('ClassExample')
-    assert isinstance(cls_meth, doc.MatClass)
-    assert cls_meth.getter('__name__') == 'ClassExample'
-    assert cls_meth.docstring == " test class methods\n\n :param a: the input to :class:`ClassExample`\n"
-    constructor = cls_meth.getter('ClassExample')
-    assert isinstance(constructor, doc.MatMethod)
-    assert constructor.getter('__name__') == 'ClassExample'
-    mymethod = cls_meth.getter('mymethod')
-    assert isinstance(mymethod, doc.MatMethod)
-    assert mymethod.getter('__name__') == 'mymethod'
-    # TODO: mymethod.args will contain ['obj', 'b'] if run standalone
-    #       but if test_autodoc.py is run, the 'obj' is removed
-    assert mymethod.args
-    assert mymethod.args[-1] == 'b'
-    assert mymethod.retv == ['c']
-    assert mymethod.docstring == " a method in :class:`ClassExample`\n\n :param b: an input to :meth:`mymethod`\n"
-    return cls_meth, constructor, mymethod
-
-
-def test_submodule_class(mod):
-    cls = mod.getter('submodule.TestFibonacci')
-    assert isinstance(cls, doc.MatClass)
-    assert cls.docstring == " Test of MATLAB unittest method attributes\n"
-    assert cls.attrs == {}
-    assert cls.bases == ['matlab.unittest.TestCase']
-    assert 'compareFirstThreeElementsToExpected' in cls.methods
-    assert cls.module == 'test_data.submodule'
-    assert cls.properties == {}
-    method = cls.getter('compareFirstThreeElementsToExpected')
-    assert isinstance(method, doc.MatMethod)
-    assert method.name == 'compareFirstThreeElementsToExpected'
-    assert method.retv is None
-    assert method.args == ['tc']
-    assert method.docstring == ' Test case that compares first three elements\n'
-    assert method.attrs == {'Test': True}
-
-
-def test_folder_class(mod):
-    cls_mod = mod.getter('@ClassFolder')
-    assert isinstance(cls_mod, doc.MatModule)
-    cls = cls_mod.getter('ClassFolder')
-    assert cls.docstring == " A class in a folder\n"
-    assert cls.attrs == {}
-    assert cls.bases == []
-    assert cls.module == 'test_data.@ClassFolder'
-    assert cls.properties == {'p': {'attrs': {},
-                                    'default': None,
-                                    'docstring': ' a property of a class folder'}}
-
-    assert 'ClassFolder' in cls.methods
-
-    func = cls_mod.getter('a_static_func')
-    assert isinstance(func, doc.MatFunction)
-    assert func.name == 'a_static_func'
-    assert func.args == ['args']
-    assert func.retv == ['retv']
-    assert func.docstring == ' method in :class:`~test_data.@ClassFolder`\n'
-    func = cls_mod.getter('classMethod')
-    assert isinstance(func, doc.MatFunction)
-    assert func.name == 'classMethod'
-    assert func.args == ['self', 'varargin']
-    assert func.retv == ['varargout']
-    assert func.docstring == ' CLASSMETHOD A function within a package\n\n :param self: An instance of this class.\n :param varargin: Variable input arguments.\n :returns: varargout\n'
-
-
-def test_function(mod):
-    assert isinstance(mod, doc.MatModule)
-    func = mod.getter('f_example')
-    assert isinstance(func, doc.MatFunction)
-    assert func.getter('__name__') == 'f_example'
-    assert func.retv == ['o1', 'o2', 'o3']
-    assert func.args == ['a1', 'a2']
-    assert func.docstring == " a fun function\n\n :param a1: the first input\n :param a2: another input\n :returns: ``[o1, o2, o3]`` some outputs\n"
-
-
-def test_function_getter(mod):
-    assert isinstance(mod, doc.MatModule)
-    func = mod.getter('f_example')
-    assert isinstance(func, doc.MatFunction)
-    assert func.getter('__name__') == 'f_example'
-    assert func.getter('__doc__') == ' a fun function\n\n :param a1: the first input\n :param a2: another input\n :returns: ``[o1, o2, o3]`` some outputs\n'
-    assert func.getter('__module__') == 'test_data'
-
-
-def test_package_function(mod):
-    assert isinstance(mod, doc.MatModule)
-    func = mod.getter('f_example')
-    assert isinstance(func, doc.MatFunction)
-    assert func.getter('__name__') == 'f_example'
-    assert func.retv == ['o1', 'o2', 'o3']
-    assert func.args == ['a1', 'a2']
-    assert func.docstring == " a fun function\n\n :param a1: the first input\n :param a2: another input\n :returns: ``[o1, o2, o3]`` some outputs\n"
-
-
-if __name__ == '__main__':
-    pytest.main([__file__])
+#! /usr/bin/env python
+from __future__ import print_function
+from sphinxcontrib import mat_documenters as doc
+import os
+import sys
+import pytest
+
+
+# NOTE: Sets doc.MatObject.basedir to this directory.
+#       Enables importing test_data folder
+DIRNAME = doc.MatObject.basedir = os.path.abspath(os.path.dirname(__file__))
+
+
+@pytest.fixture(scope="module")
+def mod():
+    return doc.MatObject.matlabify('test_data')
+
+
+def test_empty():
+    assert doc.MatObject.matlabify('') is None
+
+
+def test_unknown():
+    assert doc.MatObject.matlabify('not_test_data') is None
+
+
+def test_script(mod):
+    script = mod.getter('script')
+    assert isinstance(script, doc.MatScript)
+
+
+def test_module(mod):
+    assert mod.getter('__name__') == 'test_data'
+    assert mod.getter('__path__')[0] == os.path.join(DIRNAME, 'test_data')
+    assert mod.getter('__file__') == os.path.join(DIRNAME, 'test_data')
+    assert mod.getter('__package__') == 'test_data'
+    assert not mod.getter('__module__')
+    assert not mod.getter('__doc__')
+    all_items = set(mod.getter('__all__'))
+    expected_items = set(('+package', '@ClassFolder', 'ClassAbstract', 'ClassExample',
+                          'ClassInheritHandle', 'ClassWithEllipsisProperties',
+                          'ClassWithEndOfLineComment', 'f_example', 'f_with_nested_function',
+                          'submodule', 'script', 'Bool', 'ClassWithEvent',
+                          'f_no_input_no_output_no_parentheses'))
+    assert all_items == expected_items
+    assert mod.getter('__name__') in sys.modules
+
+
+def test_parse_twice(mod):
+    mod2 = doc.MatObject.matlabify('test_data')
+    assert mod == mod2
+
+
+def test_classes(mod):
+    assert isinstance(mod, doc.MatModule)
+
+    # test superclass
+    cls = mod.getter('ClassInheritHandle')
+    assert isinstance(cls, doc.MatClass)
+    assert cls.getter('__name__') == 'ClassInheritHandle'
+    assert cls.getter('__module__') == 'test_data'
+    assert cls.bases == ['handle', 'my.super.Class']
+    assert cls.attrs == {}
+    assert cls.properties == {'x': {'attrs': {}, 'default': None, 'docstring': ' a property'}}
+    assert cls.getter('__doc__') == ' a handle class\n\n :param x: a variable\n'
+    x = cls.getter('x')
+
+
+def test_abstract_class(mod):
+    # test abstract class with attributes
+    abc = mod.getter('ClassAbstract')
+    assert isinstance(abc, doc.MatClass)
+    assert abc.getter('__name__') == 'ClassAbstract'
+    assert abc.getter('__module__') == 'test_data'
+    assert 'ClassInheritHandle' in abc.getter('__bases__')
+    assert 'ClassExample' in abc.getter('__bases__')
+    assert abc.bases == ['ClassInheritHandle', 'ClassExample']
+    assert abc.attrs == {'Abstract': True, 'Sealed': True}
+    assert abc.properties == {'y': {'default': None,
+                                    'docstring': ' y variable',
+                                    'attrs': {'GetAccess': 'private', 'SetAccess': 'private'}
+                                    },
+                              'version': {'default': "'0.1.1-beta'",
+                                          'docstring': ' version',
+                                          'attrs': {'Constant': True}
+                                          }
+                             }
+    assert abc.getter('__doc__') == ' an abstract class\n\n :param y: a variable\n :type y: double\n'
+    assert abc.getter('__doc__') == abc.docstring
+
+    abc_y = abc.getter('y')
+    assert isinstance(abc_y, doc.MatProperty)
+    assert abc_y.default == None
+    assert abc_y.docstring == ' y variable'
+    assert abc_y.attrs == {'SetAccess': 'private', 'GetAccess': 'private'}
+
+    abc_version = abc.getter('version')
+    assert isinstance(abc_version, doc.MatProperty)
+    assert abc_version.default == "'0.1.1-beta'"
+    assert abc_version.docstring == ' version'
+    assert abc_version.attrs == {'Constant': True}
+
+
+def test_class_method(mod):
+    cls_meth = mod.getter('ClassExample')
+    assert isinstance(cls_meth, doc.MatClass)
+    assert cls_meth.getter('__name__') == 'ClassExample'
+    assert cls_meth.docstring == " test class methods\n\n :param a: the input to :class:`ClassExample`\n"
+    constructor = cls_meth.getter('ClassExample')
+    assert isinstance(constructor, doc.MatMethod)
+    assert constructor.getter('__name__') == 'ClassExample'
+    mymethod = cls_meth.getter('mymethod')
+    assert isinstance(mymethod, doc.MatMethod)
+    assert mymethod.getter('__name__') == 'mymethod'
+    # TODO: mymethod.args will contain ['obj', 'b'] if run standalone
+    #       but if test_autodoc.py is run, the 'obj' is removed
+    assert mymethod.args
+    assert mymethod.args[-1] == 'b'
+    assert mymethod.retv == ['c']
+    assert mymethod.docstring == " a method in :class:`ClassExample`\n\n :param b: an input to :meth:`mymethod`\n"
+    return cls_meth, constructor, mymethod
+
+
+def test_submodule_class(mod):
+    cls = mod.getter('submodule.TestFibonacci')
+    assert isinstance(cls, doc.MatClass)
+    assert cls.docstring == " Test of MATLAB unittest method attributes\n"
+    assert cls.attrs == {}
+    assert cls.bases == ['matlab.unittest.TestCase']
+    assert 'compareFirstThreeElementsToExpected' in cls.methods
+    assert cls.module == 'test_data.submodule'
+    assert cls.properties == {}
+    method = cls.getter('compareFirstThreeElementsToExpected')
+    assert isinstance(method, doc.MatMethod)
+    assert method.name == 'compareFirstThreeElementsToExpected'
+    assert method.retv is None
+    assert method.args == ['tc']
+    assert method.docstring == ' Test case that compares first three elements\n'
+    assert method.attrs == {'Test': True}
+
+
+def test_folder_class(mod):
+    cls_mod = mod.getter('@ClassFolder')
+    assert isinstance(cls_mod, doc.MatModule)
+    cls = cls_mod.getter('ClassFolder')
+    assert cls.docstring == " A class in a folder\n"
+    assert cls.attrs == {}
+    assert cls.bases == []
+    assert cls.module == 'test_data.@ClassFolder'
+    assert cls.properties == {'p': {'attrs': {},
+                                    'default': None,
+                                    'docstring': ' a property of a class folder'}}
+
+    assert 'ClassFolder' in cls.methods
+
+    func = cls_mod.getter('a_static_func')
+    assert isinstance(func, doc.MatFunction)
+    assert func.name == 'a_static_func'
+    assert func.args == ['args']
+    assert func.retv == ['retv']
+    assert func.docstring == ' method in :class:`~test_data.@ClassFolder`\n'
+    func = cls_mod.getter('classMethod')
+    assert isinstance(func, doc.MatFunction)
+    assert func.name == 'classMethod'
+    assert func.args == ['self', 'varargin']
+    assert func.retv == ['varargout']
+    assert func.docstring == ' CLASSMETHOD A function within a package\n\n :param self: An instance of this class.\n :param varargin: Variable input arguments.\n :returns: varargout\n'
+
+
+def test_function(mod):
+    assert isinstance(mod, doc.MatModule)
+    func = mod.getter('f_example')
+    assert isinstance(func, doc.MatFunction)
+    assert func.getter('__name__') == 'f_example'
+    assert func.retv == ['o1', 'o2', 'o3']
+    assert func.args == ['a1', 'a2']
+    assert func.docstring == " a fun function\n\n :param a1: the first input\n :param a2: another input\n :returns: ``[o1, o2, o3]`` some outputs\n"
+
+
+def test_function_getter(mod):
+    assert isinstance(mod, doc.MatModule)
+    func = mod.getter('f_example')
+    assert isinstance(func, doc.MatFunction)
+    assert func.getter('__name__') == 'f_example'
+    assert func.getter('__doc__') == ' a fun function\n\n :param a1: the first input\n :param a2: another input\n :returns: ``[o1, o2, o3]`` some outputs\n'
+    assert func.getter('__module__') == 'test_data'
+
+
+def test_package_function(mod):
+    assert isinstance(mod, doc.MatModule)
+    func = mod.getter('f_example')
+    assert isinstance(func, doc.MatFunction)
+    assert func.getter('__name__') == 'f_example'
+    assert func.retv == ['o1', 'o2', 'o3']
+    assert func.args == ['a1', 'a2']
+    assert func.docstring == " a fun function\n\n :param a1: the first input\n :param a2: another input\n :returns: ``[o1, o2, o3]`` some outputs\n"
+
+
+if __name__ == '__main__':
+    pytest.main([__file__])